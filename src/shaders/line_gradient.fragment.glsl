--- conflicted
+++ resolved
@@ -31,11 +31,7 @@
     vec4 color = texture2D(u_image, v_uv);
 
 #ifdef FOG
-<<<<<<< HEAD
-    color = fog_apply_premultiplied(color, v_fog_pos);
-=======
     color = fog_dither(fog_apply_premultiplied(color, v_fog_pos));
->>>>>>> 5b797ddb
 #endif
 
     gl_FragColor = color * (alpha * opacity);
