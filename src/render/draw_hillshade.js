// @flow

import Texture from './texture.js';
import StencilMode from '../gl/stencil_mode.js';
import DepthMode from '../gl/depth_mode.js';
import CullFaceMode from '../gl/cull_face_mode.js';
import {
    hillshadeUniformValues,
    hillshadeUniformPrepareValues
} from './program/hillshade_program.js';

import type Painter from './painter.js';
import type SourceCache from '../source/source_cache.js';
import type Tile from '../source/tile.js';
import type HillshadeStyleLayer from '../style/style_layer/hillshade_style_layer.js';
import type {OverscaledTileID} from '../source/tile_id.js';
import assert from 'assert';
import DEMData from '../data/dem_data.js';

export default drawHillshade;

function drawHillshade(painter: Painter, sourceCache: SourceCache, layer: HillshadeStyleLayer, tileIDs: Array<OverscaledTileID>) {
    if (painter.renderPass !== 'offscreen' && painter.renderPass !== 'translucent') return;

    const context = painter.context;

    const depthMode = painter.depthModeForSublayer(0, DepthMode.ReadOnly);
    const colorMode = painter.colorModeForRenderPass();

    // When rendering to texture, coordinates are already sorted: primary by
    // proxy id and secondary sort is by Z.
    const renderingToTexture = painter.terrain && painter.terrain.renderingToTexture;
    const [stencilModes, coords] = painter.renderPass === 'translucent' && !renderingToTexture ?
        painter.stencilConfigForOverlap(tileIDs) : [{}, tileIDs];

    for (const coord of coords) {
        const tile = sourceCache.getTile(coord);
        if (tile.needsHillshadePrepare && painter.renderPass === 'offscreen') {
            prepareHillshade(painter, tile, layer, depthMode, StencilMode.disabled, colorMode);
        } else if (painter.renderPass === 'translucent') {
            const stencilMode = renderingToTexture && painter.terrain ?
                painter.terrain.stencilModeForRTTOverlap(coord) : stencilModes[coord.overscaledZ];
            renderHillshade(painter, coord, tile, layer, depthMode, stencilMode, colorMode);
        }
    }

    context.viewport.set([0, 0, painter.width, painter.height]);
}

function renderHillshade(painter, coord, tile, layer, depthMode, stencilMode, colorMode) {
    const context = painter.context;
    const gl = context.gl;
    const fbo = tile.fbo;
    if (!fbo) return;
    painter.prepareDrawTile(coord);

    const program = painter.useProgram('hillshade');

    context.activeTexture.set(gl.TEXTURE0);
    gl.bindTexture(gl.TEXTURE_2D, fbo.colorAttachment.get());

    const uniformValues = hillshadeUniformValues(painter, tile, layer, painter.terrain ? coord.projMatrix : null);
<<<<<<< HEAD
=======

    painter.prepareDrawProgram(context, program, coord.toUnwrapped());
>>>>>>> 5b797ddb

    program.draw(context, gl.TRIANGLES, depthMode, stencilMode, colorMode, CullFaceMode.disabled,
        uniformValues, layer.id, painter.rasterBoundsBuffer,
        painter.quadTriangleIndexBuffer, painter.rasterBoundsSegments);
}

export function prepareDEMTexture(painter: Painter, tile: Tile, dem: DEMData) {
    if (!tile.needsDEMTextureUpload) return;

    const context = painter.context;
    const gl = context.gl;

    context.pixelStoreUnpackPremultiplyAlpha.set(false);
    const textureStride = dem.stride;
    tile.demTexture = tile.demTexture || painter.getTileTexture(textureStride);
    const pixelData = dem.getPixels();
    if (tile.demTexture) {
        tile.demTexture.update(pixelData, {premultiply: false});
    } else {
        tile.demTexture = new Texture(context, pixelData, gl.RGBA, {premultiply: false});
    }
    tile.needsDEMTextureUpload = false;
}

// hillshade rendering is done in two steps. the prepare step first calculates the slope of the terrain in the x and y
// directions for each pixel, and saves those values to a framebuffer texture in the r and g channels.
function prepareHillshade(painter, tile, layer, depthMode, stencilMode, colorMode) {
    const context = painter.context;
    const gl = context.gl;
    if (!tile.dem) return;
    const dem: DEMData = tile.dem;

    context.activeTexture.set(gl.TEXTURE1);
    prepareDEMTexture(painter, tile, dem);
    assert(tile.demTexture);
    if (!tile.demTexture) return; // Silence flow.
    tile.demTexture.bind(gl.NEAREST, gl.CLAMP_TO_EDGE);
    const tileSize = dem.dim;

    context.activeTexture.set(gl.TEXTURE0);
    let fbo = tile.fbo;
    if (!fbo) {
        const renderTexture = new Texture(context, {width: tileSize, height: tileSize, data: null}, gl.RGBA);
        renderTexture.bind(gl.LINEAR, gl.CLAMP_TO_EDGE);

        fbo = tile.fbo = context.createFramebuffer(tileSize, tileSize, true);
        fbo.colorAttachment.set(renderTexture.texture);
    }

    context.bindFramebuffer.set(fbo.framebuffer);
    context.viewport.set([0, 0, tileSize, tileSize]);

    painter.useProgram('hillshadePrepare').draw(context, gl.TRIANGLES,
        depthMode, stencilMode, colorMode, CullFaceMode.disabled,
        hillshadeUniformPrepareValues(tile.tileID, dem),
        layer.id, painter.rasterBoundsBuffer,
        painter.quadTriangleIndexBuffer, painter.rasterBoundsSegments);

    tile.needsHillshadePrepare = false;
}<|MERGE_RESOLUTION|>--- conflicted
+++ resolved
@@ -60,11 +60,8 @@
     gl.bindTexture(gl.TEXTURE_2D, fbo.colorAttachment.get());
 
     const uniformValues = hillshadeUniformValues(painter, tile, layer, painter.terrain ? coord.projMatrix : null);
-<<<<<<< HEAD
-=======
 
     painter.prepareDrawProgram(context, program, coord.toUnwrapped());
->>>>>>> 5b797ddb
 
     program.draw(context, gl.TRIANGLES, depthMode, stencilMode, colorMode, CullFaceMode.disabled,
         uniformValues, layer.id, painter.rasterBoundsBuffer,
