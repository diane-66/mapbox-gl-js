--- conflicted
+++ resolved
@@ -38,20 +38,13 @@
 
         var tile = this.loading[source][id] = new WorkerTile(
             params.id, params.zoom, params.maxZoom,
-            params.tileSize, params.source, params.depth, params.angle, xhr);
+            params.tileSize, params.source, params.overscaling, params.angle, xhr);
 
         function done(err, data) {
             delete this.loading[source][id];
 
             if (err) return callback(err);
 
-<<<<<<< HEAD
-=======
-            var tile = new WorkerTile(
-                params.id, params.zoom, params.maxZoom,
-                params.tileSize, params.source, params.overscaling);
-
->>>>>>> 55b4b397
             tile.data = new vt.VectorTile(new Protobuf(new Uint8Array(data)));
             tile.parse(tile.data, this.layers, this.actor, callback);
 
